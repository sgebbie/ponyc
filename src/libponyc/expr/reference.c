--- conflicted
+++ resolved
@@ -94,13 +94,8 @@
 
   if(ast_id(init) != TK_NONE)
   {
-<<<<<<< HEAD
-    // initialiser type must match declared type
+    // Initialiser type must match declared type.
     if(!coerce_literals(init, type))
-=======
-    // Initialiser type must match declared type.
-    if(!coerce_literals(init, type, NULL))
->>>>>>> 3e94476f
       return false;
 
     ast_t* init_type = alias(ast_type(init));
