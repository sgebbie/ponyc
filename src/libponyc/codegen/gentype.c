#include "gentype.h"
#include "genname.h"
#include "gendesc.h"
#include "genprim.h"
#include "gencall.h"
#include "genfun.h"
#include "../pkg/package.h"
#include "../type/reify.h"
#include "../type/subtype.h"
#include <stdlib.h>
#include <assert.h>

static bool make_trace(compile_t* c, const char* name,
  LLVMTypeRef type, ast_t** fields, int count, bool actor)
{
  // Classes have a descriptor. Actors also have a pad.
  int extra = 1;

  if(actor)
    extra++;

  // create a trace function
  const char* trace_name = genname_trace(name);
  LLVMValueRef trace_fn = LLVMAddFunction(c->module, trace_name, c->trace_type);

  LLVMValueRef arg = LLVMGetParam(trace_fn, 0);
  LLVMSetValueName(arg, "arg");

  LLVMBasicBlockRef block = LLVMAppendBasicBlock(trace_fn, "entry");
  LLVMPositionBuilderAtEnd(c->builder, block);
  LLVMTypeRef type_ptr = LLVMPointerType(type, 0);
  LLVMValueRef object = LLVMBuildBitCast(c->builder, arg, type_ptr, "object");

  // if we don't ever trace anything, delete this function
  bool need_trace = false;

  for(int i = 0; i < count; i++)
  {
    LLVMValueRef field = LLVMBuildStructGEP(c->builder, object, i + extra, "");
    need_trace |= gencall_trace(c, field, fields[i]);
  }

  if(!need_trace)
  {
    LLVMDeleteFunction(trace_fn);
    return true;
  }

  LLVMBuildRetVoid(c->builder);
  return codegen_finishfun(c, trace_fn);
}

static LLVMTypeRef make_struct(compile_t* c, const char* name,
  ast_t** fields, int count, bool actor)
{
  LLVMTypeRef type = LLVMStructCreateNamed(LLVMGetGlobalContext(), name);
  int extra = 1;

  if(actor)
    extra++;

  // create the type descriptor as element 0
  PONY_VL_ARRAY(LLVMTypeRef, elements, count + extra);
  elements[0] = c->descriptor_ptr;

  if(actor)
    elements[1] = c->actor_pad;

  // Get a preliminary type for each field and set the struct body. Then
  // generate real types for all the fields. This is needed in case a struct
  // for the type being generated here is required when generating a field.
  for(int i = 0; i < count; i++)
  {
    elements[i + extra] = gentype_prelim(c, fields[i]);

    if(elements[i + extra] == NULL)
      return NULL;
  }

  LLVMStructSetBody(type, elements, count + extra, false);

  for(int i = 0; i < count; i++)
    elements[i + extra] = gentype(c, fields[i]);

  return type;
}

static ast_t** get_fields(ast_t* ast, int* count)
{
  assert(ast_id(ast) == TK_NOMINAL);
  ast_t* def = (ast_t*)ast_data(ast);

  if(ast_id(def) == TK_DATA)
  {
    *count = 0;
    return NULL;
  }

  ast_t* typeargs = ast_childidx(ast, 2);
  ast_t* typeparams = ast_childidx(def, 1);
  ast_t* members = ast_childidx(def, 4);
  ast_t* member;

  member = ast_child(members);
  int n = 0;

  while(member != NULL)
  {
    switch(ast_id(member))
    {
      case TK_FVAR:
      case TK_FLET:
        n++;
        break;

      default: {}
    }

    member = ast_sibling(member);
  }

  ast_t** fields = (ast_t**)calloc(n, sizeof(ast_t*));

  member = ast_child(members);
  int index = 0;

  while(member != NULL)
  {
    switch(ast_id(member))
    {
      case TK_FVAR:
      case TK_FLET:
      {
        fields[index] = reify(ast_type(member), typeparams, typeargs);
        index++;
        break;
      }

      default: {}
    }

    member = ast_sibling(member);
  }

  *count = n;
  return fields;
}

static void free_fields(ast_t** fields, int count)
{
  for(int i = 0; i < count; i++)
    ast_free_unattached(fields[i]);

  free(fields);
}

static LLVMTypeRef make_object(compile_t* c, ast_t* ast)
{
  const char* name = genname_type(ast);
  LLVMTypeRef type = LLVMGetTypeByName(c->module, name);

  if((type != NULL) && !LLVMIsOpaqueStruct(type))
    return LLVMPointerType(type, 0);

<<<<<<< HEAD
  ast_t* def = (ast_t*)ast_data(ast);
=======
  gendesc_prep(c, ast);

  ast_t* def = ast_data(ast);
>>>>>>> d61c710c
  bool actor = ast_id(def) == TK_ACTOR;

  int count;
  ast_t** fields = get_fields(ast, &count);
  type = make_struct(c, name, fields, count, actor);

  if(type == NULL)
  {
    free_fields(fields, count);
    return NULL;
  }

  if(!make_trace(c, name, type, fields, count, actor))
  {
    free_fields(fields, count);
    return NULL;
  }

  free_fields(fields, count);
  gendesc_inst(c, ast);

  if(!genfun_methods(c, ast))
    return NULL;

  // TODO: for actors: create a dispatch function, possibly a finaliser
  gendesc_init(c, ast, false);
  return LLVMPointerType(type, 0);
}

static LLVMTypeRef make_nominal(compile_t* c, ast_t* ast, bool prelim)
{
  assert(ast_id(ast) == TK_NOMINAL);

  // generate a primitive type if we've encountered one
  LLVMTypeRef type = genprim(c, ast, prelim);

  if(type != GEN_NOTYPE)
    return type;

  ast_t* def = (ast_t*)ast_data(ast);

  switch(ast_id(def))
  {
    case TK_TRAIT:
      // just a raw object pointer
      return c->object_ptr;

    case TK_DATA:
    case TK_CLASS:
    case TK_ACTOR:
    {
      if(prelim)
      {
        // Create a preliminary opaque type.
        const char* name = genname_type(ast);
        LLVMTypeRef type = LLVMGetTypeByName(c->module, name);

        if(type == NULL)
          type = LLVMStructCreateNamed(LLVMGetGlobalContext(), name);

        return type;
      }

      return make_object(c, ast);
    }

    default: {}
  }

  assert(0);
  return NULL;
}

static LLVMTypeRef make_tuple(compile_t* c, ast_t* ast)
{
  // an anonymous structure with no functions and no vtable
  const char* name = genname_type(ast);
  LLVMTypeRef type = LLVMGetTypeByName(c->module, name);

  if(type != NULL)
    return LLVMPointerType(type, 0);

  size_t count = ast_childcount(ast);
  PONY_VL_ARRAY(ast_t*, fields, count);
  ast_t* child = ast_child(ast);
  size_t index = 0;

  while(child != NULL)
  {
    fields[index++] = child;
    child = ast_sibling(child);
  }

  type = make_struct(c, name, fields, (int)count, false);

  if(type == NULL)
    return NULL;

  if(!make_trace(c, name, type, fields, count, false))
    return NULL;

  return LLVMPointerType(type, 0);
}

LLVMTypeRef gentype_prelim(compile_t* c, ast_t* ast)
{
  if(ast_id(ast) == TK_NOMINAL)
    return make_nominal(c, ast, true);

  return gentype(c, ast);
}

LLVMTypeRef gentype(compile_t* c, ast_t* ast)
{
  switch(ast_id(ast))
  {
    case TK_UNIONTYPE:
    {
      // special case Bool
      if(is_bool(ast))
        return LLVMInt1Type();

      // otherwise it's just a raw object pointer
      return c->object_ptr;
    }

    case TK_ISECTTYPE:
      // just a raw object pointer
      return c->object_ptr;

    case TK_TUPLETYPE:
    {
      LLVMBasicBlockRef insert = LLVMGetInsertBlock(c->builder);
      LLVMTypeRef type = make_tuple(c, ast);
      LLVMPositionBuilderAtEnd(c->builder, insert);
      return type;
    }

    case TK_NOMINAL:
    {
      LLVMBasicBlockRef insert = LLVMGetInsertBlock(c->builder);
      LLVMTypeRef type = make_nominal(c, ast, false);
      LLVMPositionBuilderAtEnd(c->builder, insert);
      return type;
    }

    case TK_STRUCTURAL:
      // just a raw object pointer
      return c->object_ptr;

    default: {}
  }

  assert(0);
  return NULL;
}<|MERGE_RESOLUTION|>--- conflicted
+++ resolved
@@ -162,13 +162,8 @@
   if((type != NULL) && !LLVMIsOpaqueStruct(type))
     return LLVMPointerType(type, 0);
 
-<<<<<<< HEAD
   ast_t* def = (ast_t*)ast_data(ast);
-=======
-  gendesc_prep(c, ast);
-
-  ast_t* def = ast_data(ast);
->>>>>>> d61c710c
+
   bool actor = ast_id(def) == TK_ACTOR;
 
   int count;
@@ -267,7 +262,7 @@
   if(type == NULL)
     return NULL;
 
-  if(!make_trace(c, name, type, fields, count, false))
+  if(!make_trace(c, name, type, fields, (int)count, false))
     return NULL;
 
   return LLVMPointerType(type, 0);
