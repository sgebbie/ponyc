--- conflicted
+++ resolved
@@ -306,21 +306,17 @@
 
 // AT ID typeargs (LPAREN | LPAREN_NEW) [positional] RPAREN
 DEF(ffi);
-  TOKEN(TK_AT);
-  TOKEN(TK_ID);
-  RULE(typeargs);
-  SKIP(TK_LPAREN, TK_LPAREN_NEW);
-  OPT RULE(positional);
-  SKIP(TK_RPAREN);
+  TOKEN(NULL, TK_AT);
+  TOKEN("ffi name", TK_ID);
+  RULE("return type", typeargs);
+  SKIP(NULL, TK_LPAREN, TK_LPAREN_NEW);
+  OPT RULE("ffi arguments", positional);
+  SKIP(NULL, TK_RPAREN);
   DONE();
 
 // ref | literal | tuple | array | object | ffi
 DEF(atom);
-<<<<<<< HEAD
-  RULE("value", ref, literal, tuple, array, object);
-=======
-  RULE(ref, literal, tuple, array, object, ffi);
->>>>>>> d82eb93a
+  RULE("value", ref, literal, tuple, array, object, ffi);
   DONE();
 
 // DOT (ID | INT)
