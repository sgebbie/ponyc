#include "lexer.h"
#include "token.h"
#include "../ds/stringtab.h"
#include <stdlib.h>
#include <string.h>
#include <ctype.h>
#include <math.h>
#include <assert.h>


struct lexer_t
{
  source_t* source;
  size_t ptr;
  size_t len;

  size_t line;
  size_t pos;
  bool newline;

  char* buffer;  // Symbol text buffer
  size_t buflen; // Length of buffer currently used
  size_t alloc;  // Space allocated for buffer
};


typedef struct lexsym_t
{
  const char* symbol;
  token_id id;
} lexsym_t;

static const lexsym_t symbols2[] =
{
  { "->", TK_ARROW },
  { "=>", TK_DBLARROW },

  { "<<", TK_LSHIFT },
  { ">>", TK_RSHIFT },

  { "==", TK_EQ },
  { "!=", TK_NE },

  { "<=", TK_LE },
  { ">=", TK_GE },

  { NULL, (token_id)0 }
};

static const lexsym_t symbols1[] =
{
  { "{", TK_LBRACE },
  { "}", TK_RBRACE },
  { "(", TK_LPAREN },
  { ")", TK_RPAREN },
  { "[", TK_LSQUARE },
  { "]", TK_RSQUARE },
  { ",", TK_COMMA },

  { ".", TK_DOT },
  { "!", TK_BANG },
  { ":", TK_COLON },
  { ";", TK_SEMI },
  { "=", TK_ASSIGN },

  { "+", TK_PLUS },
  { "-", TK_MINUS },
  { "*", TK_MULTIPLY },
  { "/", TK_DIVIDE },
  { "%", TK_MOD },
  { "^", TK_HAT },

  { "<", TK_LT },
  { ">", TK_GT },

  { "|", TK_PIPE },
  { "&", TK_AMP },
  { "?", TK_QUESTION },
  { "-", TK_UNARY_MINUS },

  { NULL, (token_id)0 }
};

static const lexsym_t keywords[] =
{
  { "compiler_intrinsic", TK_COMPILER_INTRINSIC },

  { "use", TK_USE },
  { "type", TK_TYPE },
  { "trait", TK_TRAIT },
  { "data", TK_DATA },
  { "class", TK_CLASS },
  { "actor", TK_ACTOR },

  { "is", TK_IS },
  { "isnt", TK_ISNT },

  { "var", TK_VAR },
  { "let", TK_LET },
  { "new", TK_NEW },
  { "fun", TK_FUN },
  { "be", TK_BE },

  { "iso", TK_ISO },
  { "trn", TK_TRN },
  { "ref", TK_REF },
  { "val", TK_VAL },
  { "box", TK_BOX },
  { "tag", TK_TAG },

  { "this", TK_THIS },
  { "return", TK_RETURN },
  { "break", TK_BREAK },
  { "continue", TK_CONTINUE },
  { "consume", TK_CONSUME },
  { "recover", TK_RECOVER },

  { "if", TK_IF },
  { "then", TK_THEN },
  { "else", TK_ELSE },
  { "elseif", TK_ELSEIF },
  { "end", TK_END },
  { "for", TK_FOR },
  { "in", TK_IN },
  { "while", TK_WHILE },
  { "do", TK_DO },
  { "repeat", TK_REPEAT },
  { "until", TK_UNTIL },
  { "match", TK_MATCH },
  { "as", TK_AS },
  { "where", TK_WHERE },
  { "try", TK_TRY },
  { "error", TK_ERROR },

  { "not", TK_NOT },
  { "and", TK_AND },
  { "or", TK_OR },
  { "xor", TK_XOR },

  { NULL, (token_id)0 }
};

static const lexsym_t abstract[] =
{
  { "x", TK_NONE }, // Needed for AST printing

  { "program", TK_PROGRAM },
  { "package", TK_PACKAGE },
  { "module", TK_MODULE },

  { "members", TK_MEMBERS },
  { "fvar", TK_FVAR },
  { "flet", TK_FLET },

  { "types", TK_TYPES },
  { "uniontype", TK_UNIONTYPE },
  { "isecttype", TK_ISECTTYPE },
  { "tupletype", TK_TUPLETYPE },
  { "nominal", TK_NOMINAL },
  { "structural", TK_STRUCTURAL },
  { "thistype", TK_THISTYPE },
  { "funtype", TK_FUNTYPE },

  { "typeparams", TK_TYPEPARAMS },
  { "typeparam", TK_TYPEPARAM },
  { "params", TK_PARAMS },
  { "param", TK_PARAM },
  { "typeargs", TK_TYPEARGS },
  { "positionalargs", TK_POSITIONALARGS },
  { "namedargs", TK_NAMEDARGS },
  { "namedarg", TK_NAMEDARG },

  { "seq", TK_SEQ },
  { "idseq", TK_IDSEQ },
  { "qualify", TK_QUALIFY },
  { "call", TK_CALL },
  { "tuple", TK_TUPLE },
  { "array", TK_ARRAY },
  { "object", TK_OBJECT },
  { "cases", TK_CASES },
  { "case", TK_CASE },

  { "reference", TK_REFERENCE },
  { "packageref", TK_PACKAGEREF },
  { "typeref", TK_TYPEREF },
  { "typeparamref", TK_TYPEPARAMREF },
  { "newref", TK_NEWREF },
  { "newberef", TK_NEWBEREF },
  { "beref", TK_BEREF },
  { "funref", TK_FUNREF },
  { "fvarref", TK_FVARREF },
  { "fletref", TK_FLETREF },
  { "varref", TK_VARREF },
  { "letref", TK_LETREF },
  { "paramref", TK_PARAMREF },

<<<<<<< HEAD
  { "test", TK_TEST },
  { NULL, 0 }
=======
  { NULL, (token_id)0 }
>>>>>>> 9aa6d9f7
};


static void lexerror(lexer_t* lexer, const char* fmt, ...)
{
  va_list ap;
  va_start(ap, fmt);
  errorv(lexer->source, lexer->line, lexer->pos, fmt, ap);
  va_end(ap);
}


static bool is_eof(lexer_t* lexer)
{
  return lexer->len == 0;
}


static bool is_symbol_char(char c)
{
  return ((c >= '!') && (c <= '.'))
    || ((c >= ':') && (c <= '@'))
    || ((c >= '[') && (c <= '^'))
    || ((c >= '{') && (c <= '~'));
}


static token_t* make_token(lexer_t* lexer, token_id id)
{
  return token_new(id, lexer->source);
}


/* Advance our input by the specified number of characters.
 * Only the first character may be a newline.
 */
static void adv(lexer_t* lexer, size_t count)
{
  assert(lexer->len >= count);

  if(lexer->source->m[lexer->ptr] == '\n')
  {
    lexer->line++;
    lexer->pos = 0;
  }

  lexer->ptr += count;
  lexer->len -= count;
  lexer->pos += count;
}


static char look(lexer_t* lexer)
{
  if(is_eof(lexer))
    return '\0';

  return lexer->source->m[lexer->ptr];
}


static char look2(lexer_t* lexer)
{
  if(lexer->len <= 1)
    return '\0';

  return lexer->source->m[lexer->ptr + 1];
}


static void string_terminate(lexer_t* lexer)
{
  lexerror(lexer, "String doesn't terminate");
  lexer->ptr += lexer->len;
  lexer->len = 0;
  lexer->buflen = 0;
}


static void append(lexer_t* lexer, char c)
{
  if(lexer->buflen >= lexer->alloc)
  {
    size_t new_len = (lexer->alloc > 0) ? lexer->alloc << 1 : 64;
    char* new_buf = (char*)malloc(new_len);
    memcpy(new_buf, lexer->buffer, lexer->alloc);
    free(lexer->buffer);
    lexer->buffer = new_buf;
    lexer->alloc = new_len;
  }

  lexer->buffer[lexer->buflen] = c;
  lexer->buflen++;
}


static bool append_unicode(lexer_t* lexer, size_t len)
{
  char* m = &lexer->source->m[lexer->ptr];
  uint32_t c = 0;

  if(lexer->len < len)
  {
    string_terminate(lexer);
    return false;
  }

  adv(lexer, len);

  for(size_t i = 0; i < len; i++)
  {
    c <<= 4;

    if((m[i] >= '0') && (m[i] <= '9'))
    {
      c += m[i] - '0';
    } else if((m[i] >= 'a') && (m[i] <= 'f')) {
      c += m[i] + 10 - 'a';
    } else if((m[i] >= 'A') && (m[i] <= 'F')) {
      c += m[i] + 10 - 'A';
    } else {
      lexerror(lexer, "Escape sequence contains non-hexadecimal %c", c);
      return false;
    }
  }

  // UTF-8 encoding
  if(c <= 0x7F)
  {
    append(lexer, (char)(c & 0x7F));
  } else if(c <= 0x7FF) {
    append(lexer, (char)(0xC0 | (c >> 6)));
    append(lexer, (char)(0x80 | (c & 0x3F)));
  } else if(c <= 0xFFFF) {
    append(lexer, (char)(0xE0 | (c >> 12)));
    append(lexer, (char)(0x80 | ((c >> 6) & 0x3F)));
    append(lexer, 0x80 | (c & 0x3F));
  } else if(c <= 0x10FFFF) {
    append(lexer, (char)(0xF0 | (c >> 18)));
    append(lexer, (char)(0x80 | ((c >> 12) & 0x3F)));
    append(lexer, (char)(0x80 | ((c >> 6) & 0x3F)));
    append(lexer, (char)(0x80 | (c & 0x3F)));
  } else {
    lexerror(lexer, "Escape sequence exceeds unicode range (0x10FFFF)");
    return false;
  }

  return true;
}


/**
 * Removes longest common prefix indentation from every line in a triple
 * quoted string. If the string begins with an empty line, that line is removed
 * entirely.
 */
static void normalise_string(lexer_t* lexer)
{
  if(lexer->buflen == 0)
    return;

  // make sure we have a null terminated string
  append(lexer, '\0');

  // if we aren't multiline, do nothing
  if(memchr(lexer->buffer, '\n', lexer->buflen) == NULL)
    return;

  // calculate leading whitespace
  char* buf = lexer->buffer;
  size_t ws = lexer->buflen;
  size_t ws_this_line = 0;
  bool in_leading_ws = true;
  for(size_t i = 0; i < lexer->buflen; i++)
  {
    char c = lexer->buffer[i];

    if(in_leading_ws)
    {
      if(c == ' ' || c == '\t')
      {
        ws_this_line++;
      }
      else
      {
        if(ws_this_line < ws)
          ws = ws_this_line;

        in_leading_ws = false;
      }
    }

    if(c == '\n')
    {
      ws_this_line = 0;
      in_leading_ws = true;
    }
  }

  // trim leading whitespace on each line
  if(ws > 0)
  {
    char* line_start = lexer->buffer;
    char* compacted = lexer->buffer;
    size_t rem = lexer->buflen;

    while(rem > 0)
    {
      char* line_end = strchr(line_start, '\n');
      size_t line_len = (line_end == NULL) ? rem : line_end - line_start + 1;
      memmove(compacted, line_start + ws, line_len - ws);

      line_start += line_len;
      compacted += line_len - ws;
      rem -= line_len;
    }
  }

  // trim a leading newline if there is one
  buf = lexer->buffer;

  if((buf[0] == '\r') && (buf[1] == '\n'))
  {
    lexer->buflen -= 2;
    memmove(&buf[0], &buf[2], lexer->buflen);
  } else if(buf[0] == '\n') {
    lexer->buflen--;
    memmove(&buf[0], &buf[1], lexer->buflen);
  }
}


static const char* save_token_text(lexer_t* lexer)
{
  append(lexer, '\0');
  const char* str = stringtab(lexer->buffer);
  assert(str != NULL);
  lexer->buflen = 0;

  return str;
}


static token_t* nested_comment(lexer_t* lexer)
{
  size_t depth = 1;

  while(depth > 0)
  {
    if(lexer->len <= 1)
    {
      lexerror(lexer, "Nested comment doesn't terminate");
      lexer->ptr += lexer->len;
      lexer->len = 0;
      return make_token(lexer, TK_LEX_ERROR);
    }

    if(look(lexer) == '*' && look2(lexer) == '/')
    {
      adv(lexer, 2);
      depth--;
    }
    else if(look(lexer) == '/' && look2(lexer) == '*')
    {
      adv(lexer, 2);
      depth++;
    }
    else
    {
      adv(lexer, 1);
    }
  }

  return NULL;
}


static void line_comment(lexer_t* lexer)
{
  // We don't consume the terminating newline here, but it will be handled next
  // as whitespace
  while(!is_eof(lexer) && (look(lexer) != '\n'))
  {
    adv(lexer, 1);
  }
}


static token_t* slash(lexer_t* lexer)
{
  adv(lexer, 1);

  if(look(lexer) == '*')
  {
    adv(lexer, 1);
    return nested_comment(lexer);
  } else if(look(lexer) == '/') {
    adv(lexer, 1);
    line_comment(lexer);
    return NULL;
  }

  return make_token(lexer, TK_DIVIDE);
}


static token_t* triple_string(lexer_t* lexer)
{
  while(true)
  {
    if(is_eof(lexer))
    {
      string_terminate(lexer);
      return make_token(lexer, TK_LEX_ERROR);
    }

    char c = look(lexer);
    adv(lexer, 1);

    if((c == '\"') && (look(lexer) == '\"') && (look2(lexer) == '\"'))
    {
      adv(lexer, 2);
      normalise_string(lexer);
      token_t* t = make_token(lexer, TK_STRING);
      token_set_string(t, save_token_text(lexer));
      return t;
    }

    append(lexer, c);
  }
}


static token_t* string(lexer_t* lexer)
{
  adv(lexer, 1);  // Consume leading "
  assert(lexer->buflen == 0);

  if((look(lexer) == '\"') && (look2(lexer) == '\"'))
  {
    adv(lexer, 2);
    return triple_string(lexer);
  }

  while(true)
  {
    if(is_eof(lexer))
    {
      string_terminate(lexer);
      return make_token(lexer, TK_LEX_ERROR);
    }

    char next_char = look(lexer);

    if(next_char == '\"')
    {
      adv(lexer, 1);
      token_t* t = make_token(lexer, TK_STRING);
      token_set_string(t, save_token_text(lexer));
      return t;
    }

    if(next_char == '\\')
    {
      if(lexer->len < 2)
      {
        string_terminate(lexer);
        return make_token(lexer, TK_LEX_ERROR);
      }

      adv(lexer, 1);
      bool r = true;
      char c = look(lexer);
      adv(lexer, 1);

      switch(c)
      {
      case 'a':  append(lexer, 0x07); break;
      case 'b':  append(lexer, 0x08); break;
      case 'e':  append(lexer, 0x1B); break;
      case 'f':  append(lexer, 0x0C); break;
      case 'n':  append(lexer, 0x0A); break;
      case 'r':  append(lexer, 0x0D); break;
      case 't':  append(lexer, 0x09); break;
      case 'v':  append(lexer, 0x0B); break;
      case '\"': append(lexer, 0x22); break;
      case '\\': append(lexer, 0x5C); break;
      case '0':  append(lexer, 0x00); break;

      case 'x':  r = append_unicode(lexer, 2); break;
      case 'u':  r = append_unicode(lexer, 4); break;
      case 'U':  r = append_unicode(lexer, 6); break;

      default:
        lexerror(lexer, "Invalid escape sequence: \\%c", c);
        r = false;
        break;
      }

      if(!r)
      {
        string_terminate(lexer);
        return make_token(lexer, TK_LEX_ERROR);
      }
    } else {
      append(lexer, next_char);
      adv(lexer, 1);
    }
  }
}


/** Add the given digit to a literal value, checking for overflow.
 * Returns true on success, false on overflow error.
 */
static bool accum(lexer_t* lexer, __uint128_t* v, int digit, uint32_t base)
{
  __uint128_t v1 = *v;
  __uint128_t v2 = v1 * base;

  if((v2 / base) != v1)
  {
    lexerror(lexer, "overflow in numeric literal");
    return false;
  }

  v2 += digit;

  if(v2 < v1)
  {
    lexerror(lexer, "overflow in numeric literal");
    return false;
  }

  *v = v2;
  return true;
}


/** Process an integral literal or integral part of a real.
 * There must be at least one digit present.
 * Return true on success, false on failure.
 * The end_on_e flag indicates that we treat e (or E) as a valid terminator
 * character, rather than part of the integer being processed.
 * The given context is used in error reporting.
 * The value read is added onto the end of any existing value in out_value.
 */
static bool lex_integer(lexer_t* lexer, uint32_t base,
  __uint128_t* out_value, uint32_t* out_digit_count, bool end_on_e,
  const char* context)
{
  uint32_t digit_count = 0;

  while(!is_eof(lexer))
  {
    char c = look(lexer);
    uint32_t digit = 0;

    if(end_on_e && ((c == 'e') || (c == 'E')))
      break;

    if((c >= '0') && (c <= '9'))
      digit = c - '0';
    else if((c >= 'a') && (c <= 'z'))
      digit = c - 'a' + 10;
    else if((c >= 'A') && (c <= 'Z'))
      digit = c - 'A' + 10;
    else
      break;

    if(digit >= base)
    {
      lexerror(lexer, "Invalid character in %s: %c", context, c);
      return false;
    }

    if(!accum(lexer, out_value, digit, base))
      return false;

    adv(lexer, 1);
    digit_count++;
  }

  if(digit_count == 0)
  {
    lexerror(lexer, "No digits in %s", context);
    return false;
  }

  if(out_digit_count != NULL)
    *out_digit_count = digit_count;

  return true;
}


/** Process a real literal when the leading integral part has already been
 * handled.
 */
static token_t* real(lexer_t* lexer, __uint128_t integral_value)
{
  __uint128_t significand = integral_value;
  __int128_t e = 0;
  uint32_t mantissa_digit_count = 0;
  char c = look(lexer);
  assert(c == '.' || c == 'e' || c == 'E');

  if(c == '.')
  {
    c = look2(lexer);

    if(c < '0' || c > '9')
    {
      // Treat this as an integer token followed by a dot token
      token_t* t = make_token(lexer, TK_INT);
      token_set_int(t, integral_value);
      return t;
    }

    adv(lexer, 1);  // Consume dot

    // Read in rest of the significand
    if(!lex_integer(lexer, 10, &significand, &mantissa_digit_count, true,
      "real number mantissa"))
      return make_token(lexer, TK_LEX_ERROR);
  }

  if((look(lexer) == 'e') || (look(lexer) == 'E'))
  {
    adv(lexer, 1);  // Consume e

    bool exp_neg = false;

    if((look(lexer) == '+') || (look(lexer) == '-'))
    {
      exp_neg = (look(lexer) == '-');
      adv(lexer, 1);
    }

    __uint128_t exp_value = 0;
    if(!lex_integer(lexer, 10, &exp_value, NULL, false, "real number exponent"))
      return make_token(lexer, TK_LEX_ERROR);

    if(exp_neg)
      e = -exp_value;
    else
      e = exp_value;
  }

  e -= mantissa_digit_count;
  token_t* t = make_token(lexer, TK_FLOAT);

  token_set_float(t, (double)significand * pow(10.0, e));

  return t;
}


static token_t* nondecimal_number(lexer_t* lexer, int base,
  const char* context)
{
  __uint128_t value = 0;
  if(!lex_integer(lexer, base, &value, NULL, false, context))
    return make_token(lexer, TK_LEX_ERROR);

  token_t* t = make_token(lexer, TK_INT);
  token_set_int(t, value);
  return t;
}


static token_t* number(lexer_t* lexer)
{
  if(look(lexer) == '0')
  {
    switch(look2(lexer))
    {
    case 'x':
    case 'X':
      adv(lexer, 2);  // Consume 0x
      return nondecimal_number(lexer, 16, "hexadecimal number");

    case 'b':
    case 'B':
      adv(lexer, 2);  // Consume 0b
      return nondecimal_number(lexer, 2, "binary number");
    }
  }

  // Decimal
  __uint128_t value = 0;
  if(!lex_integer(lexer, 10, &value, NULL, true, "decimal number"))
    return make_token(lexer, TK_LEX_ERROR);

  if((look(lexer) == '.') || (look(lexer) == 'e') || (look(lexer) == 'E'))
    return real(lexer, value);

  token_t* t = make_token(lexer, TK_INT);
  token_set_int(t, value);
  return t;
}


static void read_id(lexer_t* lexer)
{
  char c;

  while(!is_eof(lexer))
  {
    c = look(lexer);

    if((c == '_') || (c == '\'') || isalnum(c))
    {
      append(lexer, c);
      adv(lexer, 1);
    } else {
      break;
    }
  }

  append(lexer, '\0');
}


static token_t* identifier(lexer_t* lexer)
{
  read_id(lexer);

  for(const lexsym_t* p = keywords; p->symbol != NULL; p++)
  {
    if(!strcmp(lexer->buffer, p->symbol))
    {
      lexer->buflen = 0;
      return make_token(lexer, p->id);
    }
  }

  token_t* t = make_token(lexer, TK_ID);
  token_set_string(t, save_token_text(lexer));
  return t;
}


static token_id newline_symbols(token_id raw_token, bool newline)
{
  if(!newline)
    return raw_token;

  switch(raw_token)
  {
    case TK_LPAREN:  return TK_LPAREN_NEW;
    case TK_LSQUARE: return TK_LSQUARE_NEW;
    case TK_MINUS:   return TK_MINUS_NEW;
    default:         return raw_token;
  }
}


static token_t* symbol(lexer_t* lexer)
{
  char sym[2];

  sym[0] = look(lexer);
  adv(lexer, 1);
  sym[1] = look(lexer);

  if(is_symbol_char(sym[1]))
  {
    for(const lexsym_t* p = symbols2; p->symbol != NULL; p++)
    {
      if((sym[0] == p->symbol[0]) && (sym[1] == p->symbol[1]))
      {
        adv(lexer, 1);
        return make_token(lexer, newline_symbols(p->id, lexer->newline));
      }
    }
  }

  for(const lexsym_t* p = symbols1; p->symbol != NULL; p++)
  {
    if(sym[0] == p->symbol[0])
    {
      return make_token(lexer, newline_symbols(p->id, lexer->newline));
    }
  }

  lexerror(lexer, "Unknown symbol: %c", sym[0]);
  return make_token(lexer, TK_LEX_ERROR);
}


lexer_t* lexer_open(source_t* source)
{
  assert(source != NULL);

  lexer_t* lexer = (lexer_t*)calloc(1, sizeof(lexer_t));
  lexer->source = source;
  lexer->len = source->len;
  lexer->line = 1;
  lexer->pos = 1;
  lexer->newline = true;

  return lexer;
}


void lexer_close(lexer_t* lexer)
{
  if(lexer == NULL)
    return;

  if(lexer->buffer != NULL)
    free(lexer->buffer);

  free(lexer);
}


token_t* lexer_next(lexer_t* lexer)
{
  assert(lexer != NULL);

  token_t* t = NULL;
  size_t symbol_line;
  size_t symbol_pos;

  while(t == NULL)
  {
    symbol_line = lexer->line;
    symbol_pos = lexer->pos;

    if(is_eof(lexer))
    {
      t = make_token(lexer, TK_EOF);
      break;
    }

    char c = look(lexer);

    switch(c)
    {
    case '\n':
      lexer->newline = true;
      adv(lexer, 1);
      break;

    case '\r':
    case '\t':
    case ' ':
      adv(lexer, 1);
      break;

    case '/':
      t = slash(lexer);
      break;

    case '\"':
      t = string(lexer);
      break;

    default:
      if(isdigit(c))
      {
        t = number(lexer);
      } else if(isalpha(c) || (c == '_')) {
        t = identifier(lexer);
      } else if(is_symbol_char(c)) {
        t = symbol(lexer);
      } else {
        lexerror(lexer, "Unrecognized character: %c", c);
        adv(lexer, 1);
      }
    }
  }

  lexer->newline = false; // We've found a symbol, so no longer a new line
  token_set_pos(t, symbol_line, symbol_pos);
  return t;
}


const char* lexer_print(token_id id)
{
  for(const lexsym_t* p = abstract; p->symbol != NULL; p++)
  {
    if(id == p->id)
      return p->symbol;
  }

  for(const lexsym_t* p = keywords; p->symbol != NULL; p++)
  {
    if(id == p->id)
      return p->symbol;
  }

  for(const lexsym_t* p = symbols1; p->symbol != NULL; p++)
  {
    if(id == p->id)
      return p->symbol;
  }

  for(const lexsym_t* p = symbols2; p->symbol != NULL; p++)
  {
    if(id == p->id)
      return p->symbol;
  }

  return NULL;
}


token_id lexer_is_abstract_keyword(const char* text)
{
  for(const lexsym_t* p = abstract; p->symbol != NULL; p++)
  {
    if(!strcmp(text, p->symbol))
      return p->id;
  }

  return TK_LEX_ERROR;
}<|MERGE_RESOLUTION|>--- conflicted
+++ resolved
@@ -194,12 +194,8 @@
   { "letref", TK_LETREF },
   { "paramref", TK_PARAMREF },
 
-<<<<<<< HEAD
   { "test", TK_TEST },
-  { NULL, 0 }
-=======
   { NULL, (token_id)0 }
->>>>>>> 9aa6d9f7
 };
 
 
